--- conflicted
+++ resolved
@@ -2,15 +2,10 @@
 This tool processes text files from the Libraries folder (e.g., english.txt), which define custom characters for Minecraft signs. It generates Stendhal mod-compatible files based on your input text, splitting it into multiple files if needed (2-6 characters per sign). These files must be manually placed in minecraft/config/stendhal/signs/ to use them in-game.
 
 Usage Instructions
-<<<<<<< HEAD
-Input Text: Run the program and enter your desired text (python main.py).
-Generate Files: The program creates a folder with files named cyberpunked_<YOUR_TEXT>_<NUMBER>.txt in Results/.
-=======
-You need to download the "dist" folder if you don't want to compile the source code. The "dist" folder should contain the Libraries folder with text files. You can edit them.
-Input Text: Run the program and enter your desired text.
-Generate Files: The program creates a folder with files named cyberpunked_<YOUR_TEXT>_<NUMBER>.txt.
->>>>>>> a4e89bfb
-Transfer Files: Copy these files to minecraft/config/stendhal/signs/.
+Run the program and enter your desired text (python main.py).
+Pick the option you like.
+The program creates a folder with files named cyberpunked_<YOUR_TEXT>_<NUMBER>.txt in Results/.
+Copy these files to minecraft/config/stendhal/signs/.
 
 In-Game Setup:
 Place a sign and start editing.
@@ -20,8 +15,8 @@
 Finalize: Apply glow ink and a dye (e.g., red) to the sign.
 
 Notes
-Character Limit: Each sign holds 2-6 characters. Longer text will generate multiple files.
-Customization: Edit the Libraries files to change character designs (e.g., adjust ASCII art, standard width of 3 squares or 6 spaces).
+Each sign holds 2-6 characters. Longer text will generate multiple files.
+Edit the Libraries files to change character designs (e.g., adjust ASCII art, standard width of 3 squares or 6 spaces).
 I wrote the libraries in Notepad with Lucida Console Regular 10 font, so there is only 1 space between the squares. On the output they become 2, so everything will be even in Minecraft as well.
 
 Recommendations:
@@ -29,49 +24,6 @@
 Tested on Minecraft 1.21.4 with Stendhal Mod 1.4.1-1.21.2.
 
 Credits
-<<<<<<< HEAD
-Inspired by this tutorial https://www.youtube.com/watch?v=WtkVVcT9QDM
-=======
 Inspired by this tutorial https://www.youtube.com/watch?v=WtkVVcT9QDM
 
-RU
-
-Описание
-Эта программа обрабатывает текстовые файлы из папки Libraries (например, russian.txt), которые содержат пользовательские символы для табличек в Minecraft. Она генерирует файлы для мода Stendhal на основе введённого вами текста, автоматически разделяя его на несколько файлов, если требуется (по 3 символа на табличку). Эти файлы необходимо вручную переместить в minecraft/config/stendhal/signs/.
-
-Основные возможности
-Свои шрифты: Измените файлы в папке Libraries, чтобы создать уникальные символы.
-Автоматическое разделение: Если текст длиннее 3 символов, создаётся несколько файлов (например, cyberpunked_ПРИВЕТ_1, cyberpunked_ПРИВЕТ_2).
-
-Инструкция
-Вам нужно скачать папку dist, если не хотите компилировать исходный код. В папке dist должна находиться папка Libraries с текстовыми файлами. Вы можете их редактировать.
-Ввод текста: Запустите программу и введите текст.
-Генерация файлов: Программа создаст папку с файлами вида cyberpunked_<ВАШ_ТЕКСТ>_<НОМЕР>.txt.
-Перенос файлов: Скопируйте файлы в minecraft/config/stendhal/signs/.
-
-В игре:
-Поставьте табличку и начните редактирование.
-Нажмите "Загрузить с диска" → Выберите файл (например, cyberpunked_ПРИВЕТ_1).
-Закройте меню (нажмите X), снова откройте редактирование и нажмите "Вставить табличку".
-Повторите для остальных файлов, если текст занимает несколько табличек.
-Завершение: Нанесите светящийся чернильный мешок и краситель (например, красный).
-
-Важно
-Лимит символов: На одну табличку помещается 3 символа. Для длинного текста создаётся несколько файлов.
-Настройка шрифтов: Измените файлы в Libraries, чтобы настроить внешний вид символов.
-Я писал библиотеки в Notepad с шрифтом Lucida Console Regular 10, потому между квадратами лишь 1 пробел. На выходе их становится 2, так что в Майнкрафте всё также будет ровно.
-
-Рекомендации:
-Используйте тёмные таблички на Чёрном бетоне за Тонированным стеклом.
-Протестировано на Minecraft 1.21.4 и Stendhal Mod 1.4.1-1.21.2.
-
-Ограничения (в разработке)
-❌ Проверка библиотек: Нет проверки на ошибки в файлах шрифтов.
-❌ Широкие символы: Некоторые символы могут отображаться некорректно, если их ASCII-арт слишком широк (стандартная ширина 3 квадрата или 6 пробелов).
-
-Благодарности
-Идея вдохновлена этим видео https://www.youtube.com/watch?v=WtkVVcT9QDM
-
-Feel free to contribute!
-Если у вас есть предложения или вы обнаружили ошибку, сообщите об этом в Issues.
->>>>>>> a4e89bfb
+Feel free to contribute!